(defproject tentacles "0.1.4"
  :description "A library for working with the Github API."
<<<<<<< HEAD
  :dependencies [[clojure "1.3.0"]
                 [clj-http "0.2.5"]
                 [cheshire "2.0.2"]
                 [slingshot "0.9.0"]
                 [com.cemerick/url "0.0.6"]]
  :dev-dependencies [[midje "1.3.0-RC4"]])
=======
  :dependencies [[org.clojure/clojure "1.4.0"]
                 [clj-http "0.4.0"]
                 [cheshire "4.0.0"]])
>>>>>>> 2929e95a
<|MERGE_RESOLUTION|>--- conflicted
+++ resolved
@@ -1,14 +1,6 @@
 (defproject tentacles "0.1.4"
   :description "A library for working with the Github API."
-<<<<<<< HEAD
-  :dependencies [[clojure "1.3.0"]
-                 [clj-http "0.2.5"]
-                 [cheshire "2.0.2"]
-                 [slingshot "0.9.0"]
-                 [com.cemerick/url "0.0.6"]]
-  :dev-dependencies [[midje "1.3.0-RC4"]])
-=======
   :dependencies [[org.clojure/clojure "1.4.0"]
                  [clj-http "0.4.0"]
-                 [cheshire "4.0.0"]])
->>>>>>> 2929e95a
+                 [cheshire "4.0.0"]
+                 [com.cemerick/url "0.0.6"]])